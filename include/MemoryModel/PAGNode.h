--- conflicted
+++ resolved
@@ -377,10 +377,6 @@
 class GepObjPN: public ObjPN {
 private:
     LocationSet ls;
-<<<<<<< HEAD
-    const Type* gepObjType;
-=======
->>>>>>> 546a6166
 
 public:
     /// Methods for support type inquiry through isa, cast, and dyn_cast:
@@ -400,13 +396,8 @@
     //@}
 
     /// Constructor
-<<<<<<< HEAD
-    GepObjPN(const MemObj* mem, const Type* type, NodeID i, const LocationSet& l) :
-        ObjPN(mem->getRefVal(), i, mem, GepObjNode), ls(l), gepObjType(type) {
-=======
     GepObjPN(const MemObj* mem, NodeID i, const LocationSet& l) :
         ObjPN(mem->getRefVal(), i, mem, GepObjNode), ls(l) {
->>>>>>> 546a6166
     }
 
     /// offset of the mem object
@@ -420,13 +411,6 @@
             return value->getName().str() + "_" + llvm::itostr(ls.getOffset());
         return "offset_" + llvm::itostr(ls.getOffset());
     }
-<<<<<<< HEAD
-    /// Return type of this gep object
-	inline const Type* getType() const {
-		return gepObjType;
-	}
-=======
->>>>>>> 546a6166
 };
 
 /*
