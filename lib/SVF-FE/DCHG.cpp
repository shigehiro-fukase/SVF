//===----- DCHG.cpp  CHG using DWARF debug info ------------------------//
//
/*
 * DCHG.cpp
 *
 *  Created on: Aug 24, 2019
 *      Author: Mohamad Barbar
 */

#include <sstream>

#include "SVF-FE/DCHG.h"
#include "SVF-FE/CPPUtil.h"
#include "Util/SVFUtil.h"

#include "llvm/IR/DebugInfo.h"

static llvm::cl::opt<bool> printDCHG("print-dchg", llvm::cl::init(false), llvm::cl::desc("print the DCHG if debug information is available"));

void DCHGraph::handleDIBasicType(const DIBasicType *basicType)
{
    getOrCreateNode(basicType);
}

void DCHGraph::handleDICompositeType(const DICompositeType *compositeType)
{
    switch (compositeType->getTag())
    {
    case dwarf::DW_TAG_array_type:
        if (extended) getOrCreateNode(compositeType);
        gatherAggs(compositeType);
        break;
    case dwarf::DW_TAG_class_type:
    case dwarf::DW_TAG_structure_type:
        getOrCreateNode(compositeType);
        // If we're extending, we need to add the first-field relation.
        if (extended)
        {
            DINodeArray fields = compositeType->getElements();
<<<<<<< HEAD
            if (!fields.empty()) {
                // We want the first non-static, non-function member; it may not exist.
                DIDerivedType *firstMember = NULL;
                for (DINode *n : fields) {
                    if (DIDerivedType *fm = SVFUtil::dyn_cast<DIDerivedType>(n)) {
                        if (fm->getTag() == dwarf::DW_TAG_member && !fm->isStaticMember()) {
                            firstMember = fm;
                            break;
                        }
                    }
                }

                if (firstMember != NULL) {
                    // firstMember is a DW_TAG_member, we want the base type beneath it.
=======
            if (!fields.empty())
            {
                // fields[0] gives a type which is DW_TAG_member, we want the member's type (getBaseType).
                // It can also give a Subprogram type if the class just had non-virtual functions.
                // We can happily ignore that.
                DIDerivedType *firstMember = SVFUtil::dyn_cast<DIDerivedType>(fields[0]);
                if (firstMember != NULL)
                {
>>>>>>> e71c8dbf
                    addEdge(compositeType, firstMember->getBaseType(), DCHEdge::FIRST_FIELD);
                }
            }
        }

        flatten(compositeType);
        gatherAggs(compositeType);

        break;
    case dwarf::DW_TAG_union_type:
        getOrCreateNode(compositeType);
        // All fields are first fields.
        if (extended)
        {
            DINodeArray fields = compositeType->getElements();
            for (DINode *field : fields)
            {
                // fields[0] gives a type which is DW_TAG_member, we want the member's type (getBaseType).
                DIDerivedType *firstMember = SVFUtil::dyn_cast<DIDerivedType>(field);
                assert(firstMember != nullptr && "DCHG: expected member type");
                addEdge(compositeType, firstMember->getBaseType(), DCHEdge::FIRST_FIELD);
            }
        }

        // flatten(compositeType);
        gatherAggs(compositeType);

        break;
    case dwarf::DW_TAG_enumeration_type:
        getOrCreateNode(compositeType);
        break;
    default:
        assert(false && "DCHGraph::buildCHG: unexpected CompositeType tag.");
    }
}

void DCHGraph::handleDIDerivedType(const DIDerivedType *derivedType)
{
    switch (derivedType->getTag())
    {
    case dwarf::DW_TAG_inheritance:
    {
        assert(SVFUtil::isa<DIType>(derivedType->getScope()) && "inheriting from non-type?");
        DCHEdge *edge = addEdge(SVFUtil::dyn_cast<DIType>(derivedType->getScope()),
                                derivedType->getBaseType(), DCHEdge::INHERITANCE);
        // If the offset does not exist (for primary base), getOffset should return 0.
        edge->setOffset(derivedType->getOffsetInBits());
        break;
    }
    case dwarf::DW_TAG_member:
    case dwarf::DW_TAG_friend:
        // Don't care.
        break;
    case dwarf::DW_TAG_typedef:
        handleTypedef(derivedType);
        break;
    case dwarf::DW_TAG_pointer_type:
    case dwarf::DW_TAG_ptr_to_member_type:
    case dwarf::DW_TAG_reference_type:
    case dwarf::DW_TAG_rvalue_reference_type:
        if (extended) getOrCreateNode(derivedType);
        break;
    case dwarf::DW_TAG_const_type:
    case dwarf::DW_TAG_atomic_type:
    case dwarf::DW_TAG_volatile_type:
    case dwarf::DW_TAG_restrict_type:
        break;
    default:
        assert(false && "DCHGraph::buildCHG: unexpected DerivedType tag.");
    }
}

void DCHGraph::handleDISubroutineType(const DISubroutineType *subroutineType)
{
    getOrCreateNode(subroutineType);
}

void DCHGraph::handleTypedef(const DIType *typedefType)
{
    assert(typedefType && typedefType->getTag() == dwarf::DW_TAG_typedef);

    // Need to gather them in a set first because we don't know the base type till
    // we get to the bottom of the (potentially many) typedefs.
    std::vector<const DIDerivedType *> typedefs;
    // Check for NULL because you can typedef void.
    while (typedefType != NULL && typedefType->getTag() == dwarf::DW_TAG_typedef)
    {
        const DIDerivedType *typedefDerivedType = SVFUtil::dyn_cast<DIDerivedType>(typedefType);
        // The typedef itself.
        typedefs.push_back(typedefDerivedType);

        // Next in the typedef line.
        typedefType = typedefDerivedType->getBaseType();
    }

    const DIType *baseType = typedefType;
    DCHNode *baseTypeNode = getOrCreateNode(baseType);

    for (const DIDerivedType *tdef : typedefs)
    {
        // Base type needs to hold its typedefs.
        baseTypeNode->addTypedef(tdef);
    }
}

void DCHGraph::buildVTables(const Module &module)
{
    for (Module::const_global_iterator gvI = module.global_begin(); gvI != module.global_end(); ++gvI)
    {
        // Though this will return more than GlobalVariables, we only care about GlobalVariables (for the vtbls).
        const GlobalVariable *gv = SVFUtil::dyn_cast<const GlobalVariable>(&(*gvI));
        if (gv == nullptr) continue;
        if (gv->hasMetadata(cppUtil::ctir::vtMDName) && gv->getNumOperands() > 0)
        {
            DIType *type = SVFUtil::dyn_cast<DIType>(gv->getMetadata(cppUtil::ctir::vtMDName));
            assert(type && "DCHG::buildVTables: bad metadata for ctir.vt");
            DCHNode *node = getOrCreateNode(type);
            node->setVTable(gv);
            vtblToTypeMap[gv] = getCanonicalType(type);

            const ConstantStruct *vtbls = SVFUtil::dyn_cast<ConstantStruct>(gv->getOperand(0));
            assert(vtbls && "unexpected vtable type");
            for (unsigned nthVtbl = 0; nthVtbl < vtbls->getNumOperands(); ++nthVtbl)
            {
                const ConstantArray *vtbl = SVFUtil::dyn_cast<ConstantArray>(vtbls->getOperand(nthVtbl));
                assert(vtbl && "Element of vtbl struct not an array");

                std::vector<const Function *> &vfns = node->getVfnVector(nthVtbl);

                // Iterating over the vtbl, we will run into:
                // 1. i8* null         (don't care for now).
                // 2. i8* inttoptr ... (don't care for now).
                // 3. i8* bitcast  ... (we only care when a function pointer is being bitcasted).
                for (unsigned cN = 0; cN < vtbl->getNumOperands(); ++cN)
                {
                    Constant *c = vtbl->getOperand(cN);
                    if (SVFUtil::isa<ConstantPointerNull>(c))
                    {
                        // Don't care for now.
                        continue;
                    }

                    ConstantExpr *ce = SVFUtil::dyn_cast<ConstantExpr>(c);
                    assert(ce && "non-ConstantExpr, non-ConstantPointerNull in vtable?");
                    if (ce->getOpcode() == Instruction::BitCast)
                    {
                        // Could be a GlobalAlias which we don't care about, or a virtual/thunk function.
                        const Function *vfn = SVFUtil::dyn_cast<Function>(ce->getOperand(0));
                        if (vfn != nullptr)
                        {
                            vfns.push_back(vfn);
                        }
                    }
                }
            }
        }
    }
}

const NodeBS &DCHGraph::cha(const DIType *type, bool firstField)
{
    type = getCanonicalType(type);
    DenseMap<const DIType *, NodeBS> &cacheMap = firstField ? chaFFMap : chaMap;

    // Check if we've already computed.
    if (cacheMap.find(type) != cacheMap.end())
    {
        return cacheMap[type];
    }

    NodeBS children;
    const DCHNode *node = getOrCreateNode(type);
    // Consider oneself a child, otherwise the recursion will just come up with nothing.
    children.set(node->getId());
    for (const DCHEdge *edge : node->getInEdges())
    {
        // Don't care about anything but inheritance, first-field, and standard def. edges.
        if (   edge->getEdgeKind() != DCHEdge::INHERITANCE
                && edge->getEdgeKind() != DCHEdge::FIRST_FIELD
                && edge->getEdgeKind() != DCHEdge::STD_DEF)
        {
            continue;
        }

        // We only care about first-field edges if the flag is on.
        if (!firstField && edge->getEdgeKind() == DCHEdge::FIRST_FIELD)
        {
            continue;
        }

        const NodeBS &cchildren = cha(edge->getSrcNode()->getType(), firstField);
        // Children's children are my children.
        for (NodeID cchild : cchildren)
        {
            children.set(cchild);
        }
    }

    // Cache results.
    cacheMap.insert({type, children});
    // Return the permanent object; we're returning a reference.
    return cacheMap[type];
}

void DCHGraph::flatten(const DICompositeType *type)
{
    const DIType *oldType = type;
    type = SVFUtil::dyn_cast<DICompositeType>(getCanonicalType(type));
    assert(type && "DCHG::flatten: canon type of struct/class is not struct/class");
    if (fieldTypes.find(type) != fieldTypes.end())
    {
        // Already done (necessary because of the recursion).
        return;
    }

    // Create empty vector.
    fieldTypes[type];

    assert(type != nullptr
           && (type->getTag() == dwarf::DW_TAG_class_type
               || type->getTag() == dwarf::DW_TAG_structure_type)
           && "DCHG::flatten: expected a class/struct");

    // Sort the fields from getElements. Especially a problem for classes; it's all jumbled up.
    std::vector<const DIDerivedType *> fields;
    DINodeArray fieldsDINA = type->getElements();
    for (unsigned i = 0; i < fieldsDINA.size(); ++i)
    {
        if (const DIDerivedType *dt = SVFUtil::dyn_cast<DIDerivedType>(fieldsDINA[i]))
        {
            // Don't care about subprograms, only member/inheritance.
            fields.push_back(dt);
        }
    }

    // TODO: virtual inheritance is not handled at all!
    std::sort(fields.begin(), fields.end(),
              [](const DIDerivedType *&a, const DIDerivedType *&b) -> bool
    { return a->getOffsetInBits() < b->getOffsetInBits(); });

    for (const DIDerivedType *mt : fields)
    {
        assert((mt->getTag() == dwarf::DW_TAG_member || mt->getTag() == dwarf::DW_TAG_inheritance)
               && "DCHG: expected member/inheritance");
        // Either we have a class, struct, array, or something not in need of flattening.
        const DIType *fieldType = mt->getBaseType();
        if (fieldType->getTag() == dwarf::DW_TAG_structure_type
                || fieldType->getTag() == dwarf::DW_TAG_class_type)
        {
            flatten(SVFUtil::dyn_cast<DICompositeType>(fieldType));
            for (const DIType *ft : fieldTypes[fieldType])
            {
                // ft is already a canonical type because the "root" additions insert
                // canonical types.
                fieldTypes[type].push_back(ft);
            }
        }
        else if (fieldType->getTag() == dwarf::DW_TAG_array_type)
        {
            const DICompositeType *arrayType = SVFUtil::dyn_cast<DICompositeType>(fieldType);
            const DIType *baseType = arrayType->getBaseType();
            if (const DICompositeType *cbt = SVFUtil::dyn_cast<DICompositeType>(baseType))
            {
                flatten(cbt);
                for (const DIType *ft : fieldTypes[cbt])
                {
                    // ft is already a canonical type like above.
                    fieldTypes[type].push_back(ft);
                }
            }
            else
            {
                fieldTypes[type].push_back(getCanonicalType(baseType));
            }
        }
        else
        {
            fieldTypes[type].push_back(getCanonicalType(fieldType));
        }
    }
}

bool DCHGraph::isAgg(const DIType *t)
{
    if (t == nullptr) return false;
    return    t->getTag() == dwarf::DW_TAG_array_type
              || t->getTag() == dwarf::DW_TAG_structure_type
              || t->getTag() == dwarf::DW_TAG_class_type;
}

void DCHGraph::gatherAggs(const DICompositeType *type)
{
    if (containingAggs.find(getCanonicalType(type)) != containingAggs.end())
    {
        return;
    }

    // Initialise an empty set. We want all aggregates to have a value in
    // this map, even if empty (e.g. struct has no aggs, only scalars).
    containingAggs[getCanonicalType(type)];

    if (type->getTag() == dwarf::DW_TAG_array_type)
    {
        const DIType *bt = type->getBaseType();
        bt = stripQualifiers(bt);

        if (isAgg(bt))
        {
            const DICompositeType *cbt = SVFUtil::dyn_cast<DICompositeType>(bt);
            containingAggs[getCanonicalType(type)].insert(getCanonicalType(cbt));
            gatherAggs(cbt);
            // These must be canonical already because of aggs.insert above/below.
            containingAggs[getCanonicalType(type)].insert(
                containingAggs[getCanonicalType(cbt)].begin(),
                containingAggs[getCanonicalType(cbt)].end());
        }
    }
    else
    {
        DINodeArray fields = type->getElements();
        for (unsigned i = 0; i < fields.size(); ++i)
        {
            // Unwrap the member (could be a subprogram, not type, so guard needed).
            if (const DIDerivedType *mt = SVFUtil::dyn_cast<DIDerivedType>(fields[i]))
            {
                const DIType *ft = mt->getBaseType();
                ft = stripQualifiers(ft);

                if (isAgg(ft))
                {
                    const DICompositeType *cft = SVFUtil::dyn_cast<DICompositeType>(ft);
                    containingAggs[getCanonicalType(type)].insert(getCanonicalType(cft));
                    gatherAggs(cft);
                    // These must be canonical already because of aggs.insert above.
                    containingAggs[getCanonicalType(type)].insert(
                        containingAggs[getCanonicalType(cft)].begin(),
                        containingAggs[getCanonicalType(cft)].end());
                }
            }
        }
    }
}

DCHNode *DCHGraph::getOrCreateNode(const DIType *type)
{
    type = getCanonicalType(type);

    // Check, does the node for type exist?
    if (diTypeToNodeMap[type] != NULL)
    {
        return diTypeToNodeMap[type];
    }

    DCHNode *node = new DCHNode(type, numTypes++);
    addGNode(node->getId(), node);
    diTypeToNodeMap[type] = node;
    // TODO: handle templates.

    return node;
}

DCHEdge *DCHGraph::addEdge(const DIType *t1, const DIType *t2, DCHEdge::GEdgeKind et)
{
    DCHNode *src = getOrCreateNode(t1);
    DCHNode *dst = getOrCreateNode(t2);

    DCHEdge *edge = hasEdge(t1, t2, et);
    if (edge == NULL)
    {
        // Create a new edge.
        edge = new DCHEdge(src, dst, et);
        src->addOutgoingEdge(edge);
        dst->addIncomingEdge(edge);
    }

    return edge;
}

DCHEdge *DCHGraph::hasEdge(const DIType *t1, const DIType *t2, DCHEdge::GEdgeKind et)
{
    DCHNode *src = getOrCreateNode(t1);
    DCHNode *dst = getOrCreateNode(t2);

    for (DCHEdge *edge : src->getOutEdges())
    {
        DCHNode *node = edge->getDstNode();
        DCHEdge::GEdgeKind edgeType = edge->getEdgeKind();
        if (node == dst && edgeType == et)
        {
            assert(SVFUtil::isa<DCHEdge>(edge) && "Non-DCHEdge in DCHNode edge set.");
            return edge;
        }
    }

    return NULL;
}

void DCHGraph::buildCHG(bool extend)
{
    extended = extend;
    DebugInfoFinder finder;
    for (u32_t i = 0; i < LLVMModuleSet::getLLVMModuleSet()->getModuleNum(); ++i)
    {
        finder.processModule(*(LLVMModuleSet::getLLVMModuleSet()->getModule(i)));
    }

    // Create the void node regardless of whether it appears.
    getOrCreateNode(nullptr);
    // Find any char type.
    const DIType *charType = nullptr;
    // We want void at the top, char as a child, and everything is a child of char:
    //     void
    //      |
    //     char
    //    / | \
    //   x  y  z


    for (const DIType *type : finder.types())
    {
        if (const DIBasicType *basicType = SVFUtil::dyn_cast<DIBasicType>(type))
        {
            if (basicType->getEncoding() == dwarf::DW_ATE_unsigned_char
                    || basicType->getEncoding() == dwarf::DW_ATE_signed_char)
            {
                charType = type;
            }

            handleDIBasicType(basicType);
        }
        else if (const DICompositeType *compositeType = SVFUtil::dyn_cast<DICompositeType>(type))
        {
            handleDICompositeType(compositeType);
        }
        else if (const DIDerivedType *derivedType = SVFUtil::dyn_cast<DIDerivedType>(type))
        {
            handleDIDerivedType(derivedType);
        }
        else if (const DISubroutineType *subroutineType = SVFUtil::dyn_cast<DISubroutineType>(type))
        {
            handleDISubroutineType(subroutineType);
        }
        else
        {
            assert(false && "DCHGraph::buildCHG: unexpected DIType.");
        }
    }

    for (u32_t i = 0; i < LLVMModuleSet::getLLVMModuleSet()->getModuleNum(); ++i)
    {
        buildVTables(*(LLVMModuleSet::getLLVMModuleSet()->getModule(i)));
    }

    // Build the void/char/everything else relation.
    if (extended && charType != nullptr)
    {
        // void <-- char
        addEdge(charType, nullptr, DCHEdge::STD_DEF);
        // char <-- x, char <-- y, ...
        for (iterator nodeI = begin(); nodeI != end(); ++nodeI)
        {
            // Everything without a parent gets char as a parent.
            if (nodeI->second->getType() != nullptr
                    && nodeI->second->getOutEdges().size() == 0)
            {
                addEdge(nodeI->second->getType(), charType, DCHEdge::STD_DEF);
            }
        }
    }

    if (printDCHG)
    {
        print();
    }
}

const VFunSet &DCHGraph::getCSVFsBasedonCHA(CallSite cs)
{
    if (csCHAMap.find(cs) != csCHAMap.end())
    {
        return csCHAMap[cs];
    }

    VFunSet vfns;
    const VTableSet &vtbls = getCSVtblsBasedonCHA(cs);
    getVFnsFromVtbls(cs, vtbls, vfns);

    // Cache.
    csCHAMap.insert({cs, vfns});
    // Return cached object, not the stack object.
    return csCHAMap[cs];
}

const VTableSet &DCHGraph::getCSVtblsBasedonCHA(CallSite cs)
{
    const DIType *type = getCanonicalType(getCSStaticType(cs));
    // Check if we've already computed.
    if (vtblCHAMap.find(type) != vtblCHAMap.end())
    {
        return vtblCHAMap[type];
    }

    VTableSet vtblSet;
    const NodeBS &children = cha(type, false);
    for (NodeID childId : children)
    {
        DCHNode *child = getGNode(childId);
        const GlobalValue *vtbl = child->getVTable();
        // TODO: what if it is null?
        if (vtbl != nullptr)
        {
            vtblSet.insert(vtbl);
        }
    }

    // Cache.
    vtblCHAMap.insert({type, vtblSet});
    // Return cached version - not the stack object.
    return vtblCHAMap[type];
}

void DCHGraph::getVFnsFromVtbls(CallSite cs, const VTableSet &vtbls, VFunSet &virtualFunctions)
{
    size_t idx = cppUtil::getVCallIdx(cs);
    std::string funName = cppUtil::getFunNameOfVCallSite(cs);
    for (const GlobalValue *vtbl : vtbls)
    {
        assert(vtblToTypeMap.find(vtbl) != vtblToTypeMap.end() && "floating vtbl");
        const DIType *type = vtblToTypeMap[vtbl];
        assert(hasNode(type) && "trying to get vtbl for type not in graph");
        const DCHNode *node = getNode(type);
        std::vector<std::vector<const Function *>> allVfns = node->getVfnVectors();
        for (std::vector<const Function *> vfnV : allVfns)
        {
            // We only care about any virtual function corresponding to idx.
            if (idx >= vfnV.size())
            {
                continue;
            }

            const Function *callee = vfnV[idx];
            // Practically a copy of that in lib/MemoryModel/CHA.cpp
            if (cs.arg_size() == callee->arg_size() || (cs.getFunctionType()->isVarArg() && callee->isVarArg()))
            {
                cppUtil::DemangledName dname = cppUtil::demangle(callee->getName().str());
                std::string calleeName = dname.funcName;

                /*
                 * The compiler will add some special suffix (e.g.,
                 * "[abi:cxx11]") to the end of some virtual function:
                 * In dealII
                 * function: FE_Q<3>::get_name
                 * will be mangled as: _ZNK4FE_QILi3EE8get_nameB5cxx11Ev
                 * after demangling: FE_Q<3>::get_name[abi:cxx11]
                 * The special suffix ("[abi:cxx11]") needs to be removed
                 */
                const std::string suffix("[abi:cxx11]");
                size_t suffixPos = calleeName.rfind(suffix);
                if (suffixPos != std::string::npos)
                {
                    calleeName.erase(suffixPos, suffix.size());
                }

                /*
                 * if we can't get the function name of a virtual callsite, all virtual
                 * functions corresponding to idx will be valid
                 */
                if (funName.size() == 0)
                {
                    virtualFunctions.insert(SVFUtil::getFunction(callee->getName()));
                }
                else if (funName[0] == '~')
                {
                    /*
                     * if the virtual callsite is calling a destructor, then all
                     * destructors in the ch will be valid
                     * class A { virtual ~A(){} };
                     * class B: public A { virtual ~B(){} };
                     * int main() {
                     *   A *a = new B;
                     *   delete a;  /// the function name of this virtual callsite is ~A()
                     * }
                     */
                    if (calleeName[0] == '~')
                    {
                        virtualFunctions.insert(SVFUtil::getFunction(callee->getName()));
                    }
                }
                else
                {
                    /*
                     * For other virtual function calls, the function name of the callsite
                     * and the function name of the target callee should match exactly
                     */
                    if (funName.compare(calleeName) == 0)
                    {
                        virtualFunctions.insert(SVFUtil::getFunction(callee->getName()));
                    }
                }
            }
        }
    }
}

bool DCHGraph::isBase(const DIType *a, const DIType *b, bool firstField)
{
    a = getCanonicalType(a);
    b = getCanonicalType(b);
    assert(hasNode(a) && hasNode(b) && "DCHG: isBase query for non-existent node!");
    const DCHNode *bNode = getNode(b);

    const NodeBS &aChildren = cha(a, firstField);
    return aChildren.test(bNode->getId());
}

bool DCHGraph::isFieldOf(const DIType *f, const DIType *b)
{
    assert(f && b && "DCHG::isFieldOf: given nullptr!");

    f = getCanonicalType(f);
    b = getCanonicalType(b);
    if (f == b) return true;

    if (b->getTag() == dwarf::DW_TAG_array_type || b->getTag() == dwarf::DW_TAG_pointer_type)
    {
        const DIType *baseType;
        if (const DICompositeType *arrayType = SVFUtil::dyn_cast<DICompositeType>(b))
        {
            baseType = arrayType->getBaseType();
        }
        else if (const DIDerivedType *ptrType = SVFUtil::dyn_cast<DIDerivedType>(b))
        {
            baseType = ptrType->getBaseType();
        }

        baseType = getCanonicalType(baseType);
        return f == baseType || (baseType != nullptr && isFieldOf(f, baseType));
    }
    else if (b->getTag() == dwarf::DW_TAG_class_type
             || b->getTag() == dwarf::DW_TAG_structure_type)
    {
        const std::vector<const DIType *> &fields = getFieldTypes(b);
        return std::find(fields.begin(), fields.end(), f) != fields.end();
    }
    else
    {
        return false;
    }
}

const DIType *DCHGraph::getCanonicalType(const DIType *t)
{
    // We want stripped types to be canonical.
    const DIType *unstrippedT = t;
    t = stripQualifiers(t);

    // Is there a mapping for the unstripped type? Yes - return it.
    if (canonicalTypeMap.find(unstrippedT) != canonicalTypeMap.end())
    {
        return canonicalTypeMap[unstrippedT];
    }

    // There is no mapping for unstripped type (^), is there one for the stripped
    // type? Yes - map the unstripped type to the same thing.
    if (unstrippedT != t)
    {
        if (canonicalTypeMap.find(t) != canonicalTypeMap.end())
        {
            canonicalTypeMap[unstrippedT] = canonicalTypeMap[t];
            return canonicalTypeMap[unstrippedT];
        }
    }

    // Canonical type for t is not cached, find one for it.
    for (const DIType *canonType : canonicalTypes)
    {
        if (teq(t, canonType))
        {
            // Found a canonical type.
            canonicalTypeMap[t] = canonType;
            return canonicalTypeMap[t];
        }
    }

    // No canonical type found, so t will be a canonical type.
    canonicalTypes.insert(t);
    canonicalTypeMap.insert({t, t});

    return canonicalTypeMap[t];
}

const DIType *DCHGraph::stripQualifiers(const DIType *t)
{
    while (true)
    {
        // nullptr means void.
        if (t == nullptr
                || SVFUtil::isa<DIBasicType>(t)
                || SVFUtil::isa<DISubroutineType>(t))
        {
            break;
        }

        unsigned tag = t->getTag();
        // Verbose for clarity.
        if (   tag == dwarf::DW_TAG_const_type
                || tag == dwarf::DW_TAG_atomic_type
                || tag == dwarf::DW_TAG_volatile_type
                || tag == dwarf::DW_TAG_restrict_type
                || tag == dwarf::DW_TAG_typedef)
        {
            // Qualifier - get underlying type.
            const DIDerivedType *dt = SVFUtil::dyn_cast<DIDerivedType>(t);
            assert(t && "DCHG: expected DerivedType");
            t = dt->getBaseType();
        }
        else if (   tag == dwarf::DW_TAG_array_type
                    || tag == dwarf::DW_TAG_class_type
                    || tag == dwarf::DW_TAG_structure_type
                    || tag == dwarf::DW_TAG_union_type
                    || tag == dwarf::DW_TAG_enumeration_type
                    || tag == dwarf::DW_TAG_member
                    || tag == dwarf::DW_TAG_pointer_type
                    || tag == dwarf::DW_TAG_ptr_to_member_type
                    || tag == dwarf::DW_TAG_reference_type
                    || tag == dwarf::DW_TAG_rvalue_reference_type)
        {
            // Hit a non-qualifier.
            break;
        }
        else if (   tag == dwarf::DW_TAG_inheritance
                    || tag == dwarf::DW_TAG_friend)
        {
            assert(false && "DCHG: unexpected tag when stripping qualifiers");
        }
        else
        {
            assert(false && "DCHG: unhandled tag when stripping qualifiers");
        }
    }

    return t;
}

const DIType *DCHGraph::stripArray(const DIType *t)
{
    t = stripQualifiers(t);
    if (t->getTag() == dwarf::DW_TAG_array_type)
    {
        const DICompositeType *at = SVFUtil::dyn_cast<DICompositeType>(t);
        return stripArray(at->getBaseType());
    }

    return t;
}

bool DCHGraph::teq(const DIType *t1, const DIType *t2)
{
    t1 = stripQualifiers(t1);
    t2 = stripQualifiers(t2);

    if (t1 == t2)
    {
        // Trivial case. Handles SubRoutineTypes too.
        return true;
    }

    if (t1 == nullptr || t2 == nullptr)
    {
        // Since t1 != t2 and one of them is null, it is
        // impossible for them to be equal.
        return false;
    }

    // Check if we need base type comparisons.
    if (SVFUtil::isa<DIBasicType>(t1) && SVFUtil::isa<DIBasicType>(t2))
    {
        const DIBasicType *b1 = SVFUtil::dyn_cast<DIBasicType>(t1);
        const DIBasicType *b2 = SVFUtil::dyn_cast<DIBasicType>(t2);

        unsigned enc1 = b1->getEncoding();
        unsigned enc2 = b2->getEncoding();
        bool okayEnc = ((enc1 == dwarf::DW_ATE_signed || enc1 == dwarf::DW_ATE_unsigned || enc1 == dwarf::DW_ATE_boolean)
                        && (enc2 == dwarf::DW_ATE_signed || enc2 == dwarf::DW_ATE_unsigned || enc2 == dwarf::DW_ATE_boolean))
                       ||
                       (enc1 == dwarf::DW_ATE_float && enc2 == dwarf::DW_ATE_float)
                       ||
                       ((enc1 == dwarf::DW_ATE_signed_char || enc1 == dwarf::DW_ATE_unsigned_char)
                        &&
                        (enc2 == dwarf::DW_ATE_signed_char || enc2 == dwarf::DW_ATE_unsigned_char));

        if (!okayEnc) return false;
        // Now we have split integers, floats, and chars, ignoring signedness.

        return t1->getSizeInBits() == t2->getSizeInBits()
               && t1->getAlignInBits() == t2->getAlignInBits();
    }

    // Check, do we need to compare base types?
    // This makes pointers, references, and arrays equivalent.
    // Will handle member types.
    if ((SVFUtil::isa<DIDerivedType>(t1) || t1->getTag() == dwarf::DW_TAG_array_type)
            && (SVFUtil::isa<DIDerivedType>(t2) || t2->getTag() == dwarf::DW_TAG_array_type))
    {
        const DIType *base1, *base2;

        // Set base1.
        if (const DIDerivedType *d1 = SVFUtil::dyn_cast<DIDerivedType>(t1))
        {
            base1 = d1->getBaseType();
        }
        else
        {
            const DICompositeType *c1 = SVFUtil::dyn_cast<DICompositeType>(t1);
            assert(c1 && "teq: bad cast for array type");
            base1 = c1->getBaseType();
        }

        // Set base2.
        if (const DIDerivedType *d2 = SVFUtil::dyn_cast<DIDerivedType>(t2))
        {
            base2 = d2->getBaseType();
        }
        else
        {
            const DICompositeType *c2 = SVFUtil::dyn_cast<DICompositeType>(t2);
            assert(c2 && "teq: bad cast for array type");
            base2 = c2->getBaseType();
        }

        // For ptr-to-member, there is some imprecision (but soundness) in
        // that we don't check the class type.
        return teq(base1, base2);
    }

    if (SVFUtil::isa<DICompositeType>(t1) && SVFUtil::isa<DICompositeType>(t2))
    {
        const DICompositeType *ct1 = SVFUtil::dyn_cast<DICompositeType>(t1);
        const DICompositeType *ct2 = SVFUtil::dyn_cast<DICompositeType>(t2);

        if (ct1->getTag() != ct2->getTag()) return false;

        // Treat all enums the same.
        if (ct1->getTag() == dwarf::DW_TAG_enumeration_type)
        {
            return true;
        }

        // C++ classes? Check mangled name.
        if (ct1->getTag() == dwarf::DW_TAG_class_type)
        {
            return ct1->getIdentifier() == ct2->getIdentifier();
        }

        // Either union or struct, simply test all fields are equal.
        // Seems like it is enough to check it was defined in the same place.
        // The elements sometimes differ but are referring to the same fields.
        return    ct1->getName() == ct2->getName()
                  && ct1->getFile() == ct2->getFile()
                  && ct1->getLine() == ct2->getLine();
    }

    // They were not equal base types (discounting signedness), nor were they
    // "equal" pointers/references/arrays, nor were they the structurally equivalent,
    // nor were they completely equal.
    return false;
}

bool DCHGraph::isFirstField(const DIType *f, const DIType *b)
{
    // TODO: some improvements.
    //   - cha should be changed to accept which edge types to use,
    //     then we can call cha(..., DCHEdge::FIRST_FIELD).
    //   - If not ^, this could benefit from caching.
    f = getCanonicalType(f);
    b = getCanonicalType(b);

    if (f == b) return true;

    const DCHNode *node = getNode(f);
    assert(node && "DCHG::isFirstField: node not found");
    // Consider oneself a child, otherwise the recursion will just come up with nothing.
    for (const DCHEdge *edge : node->getInEdges())
    {
        // Only care about first-field edges.
        if (edge->getEdgeKind() == DCHEdge::FIRST_FIELD)
        {
            if (edge->getSrcNode()->getType() == b) return true;
            if (isFirstField(edge->getSrcNode()->getType(), b)) return true;
        }
    }

    return false;
}

std::string DCHGraph::diTypeToStr(const DIType *t)
{
    std::stringstream ss;

    if (t == nullptr)
    {
        return "void";
    }

    if (const DIBasicType *bt = SVFUtil::dyn_cast<DIBasicType>(t))
    {
        ss << std::string(bt->getName());
    }
    else if (const DIDerivedType *dt = SVFUtil::dyn_cast<DIDerivedType>(t))
    {
        if (dt->getName() == "__vtbl_ptr_type")
        {
            ss << "(vtbl * =) __vtbl_ptr_type";
        }
        else if (dt->getTag() == dwarf::DW_TAG_const_type)
        {
            ss << "const " << diTypeToStr(dt->getBaseType());
        }
        else if (dt->getTag() == dwarf::DW_TAG_volatile_type)
        {
            ss << "volatile " << diTypeToStr(dt->getBaseType());
        }
        else if (dt->getTag() == dwarf::DW_TAG_restrict_type)
        {
            ss << "restrict " << diTypeToStr(dt->getBaseType());
        }
        else if (dt->getTag() == dwarf::DW_TAG_atomic_type)
        {
            ss << "atomic " << diTypeToStr(dt->getBaseType());
        }
        else if (dt->getTag() == dwarf::DW_TAG_pointer_type)
        {
            ss << diTypeToStr(dt->getBaseType()) << " *";
        }
        else if (dt->getTag() == dwarf::DW_TAG_ptr_to_member_type)
        {
            ss << diTypeToStr(dt->getBaseType())
               << " " << diTypeToStr(SVFUtil::dyn_cast<DIType>(dt->getExtraData())) << "::*";
        }
        else if (dt->getTag() == dwarf::DW_TAG_reference_type)
        {
            ss << diTypeToStr(dt->getBaseType()) << " &";
        }
        else if (dt->getTag() == dwarf::DW_TAG_rvalue_reference_type)
        {
            ss << diTypeToStr(dt->getBaseType()) << " &&";
        }
        else if (dt->getTag() == dwarf::DW_TAG_typedef)
        {
            ss << std::string(dt->getName()) << "->" << diTypeToStr(dt->getBaseType());
        }
    }
    else if (const DICompositeType *ct = SVFUtil::dyn_cast<DICompositeType>(t))
    {
        if (ct->getTag() == dwarf::DW_TAG_class_type
                || ct->getTag() == dwarf::DW_TAG_structure_type
                || ct->getTag() == dwarf::DW_TAG_union_type)
        {

            if (ct->getTag() == dwarf::DW_TAG_class_type)
            {
                ss << "class";
            }
            else if (ct->getTag() == dwarf::DW_TAG_structure_type)
            {
                ss << "struct";
            }
            else if (ct->getTag() == dwarf::DW_TAG_union_type)
            {
                ss << "union";
            }

            ss << ".";

            if (ct->getName() != "")
            {
                ss << std::string(ct->getName());
            }
            else
            {
                // Iterate over the element types.
                ss << "{ ";

                DINodeArray fields = ct->getElements();
                for (unsigned i = 0; i < fields.size(); ++i)
                {
                    // fields[i] gives a type which is DW_TAG_member, we want the member's type (getBaseType).
                    // It can also give a Subprogram type if the class just had non-virtual functions.
                    if (const DISubprogram *sp = SVFUtil::dyn_cast<DISubprogram>(fields[i]))
                    {
                        ss << std::string(sp->getName());
                    }
                    else if (const DIDerivedType *mt = SVFUtil::dyn_cast<DIDerivedType>(fields[i]))
                    {
                        assert(mt->getTag() == dwarf::DW_TAG_member && "DCHG: expected member");
                        ss << diTypeToStr(mt->getBaseType());
                    }

                    if (i != fields.size() - 1)
                    {
                        ss << ", ";
                    }
                }

                ss << " }";
            }
        }
        else if (ct->getTag() == dwarf::DW_TAG_array_type)
        {
            ss << diTypeToStr(ct->getBaseType());
            DINodeArray sizes = ct->getElements();
            for (unsigned i = 0; i < sizes.size(); ++i)
            {
                DISubrange *sr = SVFUtil::dyn_cast<DISubrange>(sizes[0]);
                assert(sr != nullptr && "DCHG: non-subrange as array element?");
                int64_t count = -1;
                if (const ConstantInt *ci = sr->getCount().dyn_cast<ConstantInt *>())
                {
                    count = ci->getSExtValue();
                }

                ss << "[" << count << "]";
            }
        }
        else if (ct->getTag() == dwarf::DW_TAG_enumeration_type)
        {
            ss << "enum " << diTypeToStr(ct->getBaseType());
        }
        else if (ct->getTag() == dwarf::DW_TAG_union_type)
        {

        }
    }
    else if (const DISubroutineType *st = SVFUtil::dyn_cast<DISubroutineType>(t))
    {
        DITypeRefArray types = st->getTypeArray();
        // Must have one element at least (the first type).
        ss << diTypeToStr(types[0]) << " fn(";
        if (types.size() == 1)
        {
            ss << "void)";
        }
        else
        {
            for (unsigned i = 1; i < types.size(); ++i)
            {
                ss << diTypeToStr(types[i]);
                if (i + 1 != types.size())
                {
                    // There's another type.
                    ss << ", ";
                }
            }

            ss << ")";
        }

        ss << std::string(st->getName());
    }

    return ss.str();
}

static std::string indent(size_t n)
{
    return std::string(n, ' ');
}

void DCHGraph::print(void)
{
    static const std::string line = "-------------------------------------\n";
    static const std::string thickLine = "=====================================\n";
    static const size_t singleIndent = 2;

    size_t currIndent = 0;
    SVFUtil::outs() << thickLine;
    unsigned numStructs = 0;
    unsigned largestStruct = 0;
    std::set<NodeID> nodes;
    for (DCHGraph::const_iterator it = begin(); it != end(); ++it)
    {
        nodes.insert(it->first);
    }

    for (NodeID id : nodes)
    {
        if (*nodes.begin() != id)
        {
            SVFUtil::outs() << line;
        }

        const DCHNode *node = getGNode(id);

        SVFUtil::outs() << indent(currIndent) << id << ": " << diTypeToStr(node->getType()) << " [" << node->getType() << "]" << "\n";
        if (node->getType() != nullptr
                && (node->getType()->getTag() == dwarf::DW_TAG_class_type
                    || node->getType()->getTag() == dwarf::DW_TAG_structure_type))
        {
            ++numStructs;
            unsigned numFields = getFieldTypes(node->getType()).size();
            largestStruct = numFields > largestStruct ? numFields : largestStruct;
        }

        currIndent += singleIndent;
        SVFUtil::outs() << indent(currIndent) << "Virtual functions\n";
        currIndent += singleIndent;
        const std::vector<std::vector<const Function *>> &vfnVectors = node->getVfnVectors();
        for (unsigned i = 0; i < vfnVectors.size(); ++i)
        {
            SVFUtil::outs() << indent(currIndent) << "[ vtable #" << i << " ]\n";
            currIndent += singleIndent;
            for (unsigned j = 0; j < vfnVectors[i].size(); ++j)
            {
                struct cppUtil::DemangledName dname = cppUtil::demangle(vfnVectors[i][j]->getName().str());
                SVFUtil::outs() << indent(currIndent) << "[" << j << "] "
                                << dname.className << "::" << dname.funcName << "\n";
            }

            currIndent -= singleIndent;
        }

        // Nothing was printed.
        if (vfnVectors.size() == 0)
        {
            SVFUtil::outs() << indent(currIndent) << "(none)\n";
        }

        currIndent -= singleIndent;

        SVFUtil::outs() << indent(currIndent) << "Bases\n";
        currIndent += singleIndent;
        for (const DCHEdge *edge : node->getOutEdges())
        {
            std::string arrow;
            if (edge->getEdgeKind() == DCHEdge::INHERITANCE)
            {
                arrow = "--inheritance-->";
            }
            else if (edge->getEdgeKind() == DCHEdge::FIRST_FIELD)
            {
                arrow = "--first-field-->";
            }
            else if (edge->getEdgeKind() == DCHEdge::INSTANCE)
            {
                arrow = "---instance---->";
            }
            else if (edge->getEdgeKind() == DCHEdge::STD_DEF)
            {
                arrow = "---standard---->";
            }
            else
            {
                arrow = "----unknown---->";
            }

            SVFUtil::outs() << indent(currIndent) << "[ " << diTypeToStr(node->getType()) << " ] "
                            << arrow << " [ " << diTypeToStr(edge->getDstNode()->getType()) << " ]\n";
        }

        if (node->getOutEdges().size() == 0)
        {
            SVFUtil::outs() << indent(currIndent) << "(none)\n";
        }

        currIndent -= singleIndent;

        SVFUtil::outs() << indent(currIndent) << "Typedefs\n";

        currIndent += singleIndent;

        const DenseSet<const DIDerivedType *> &typedefs = node->getTypedefs();
        for (const DIDerivedType *tdef : typedefs)
        {
            std::string typedefName = "void";
            if (tdef != NULL)
            {
                typedefName = tdef->getName();
            }

            SVFUtil::outs() << indent(currIndent) << typedefName << "\n";
        }

        if (typedefs.size() == 0)
        {
            SVFUtil::outs() << indent(currIndent) << "(none)\n";
        }

        currIndent -= singleIndent;

        currIndent -= singleIndent;
    }

    SVFUtil::outs() << thickLine;

    SVFUtil::outs() << "Other stats\n";
    SVFUtil::outs() << line;
    SVFUtil::outs() << "# Canonical types : " << canonicalTypes.size() << "\n";
    SVFUtil::outs() << "# structs         : " << numStructs << "\n";
    SVFUtil::outs() << "Largest struct    : " << largestStruct << " fields\n";
    SVFUtil::outs() << thickLine;

    SVFUtil::outs().flush();
}<|MERGE_RESOLUTION|>--- conflicted
+++ resolved
@@ -37,31 +37,25 @@
         if (extended)
         {
             DINodeArray fields = compositeType->getElements();
-<<<<<<< HEAD
-            if (!fields.empty()) {
+            if (!fields.empty())
+            {
                 // We want the first non-static, non-function member; it may not exist.
                 DIDerivedType *firstMember = NULL;
-                for (DINode *n : fields) {
-                    if (DIDerivedType *fm = SVFUtil::dyn_cast<DIDerivedType>(n)) {
-                        if (fm->getTag() == dwarf::DW_TAG_member && !fm->isStaticMember()) {
+                for (DINode *n : fields)
+                {
+                    if (DIDerivedType *fm = SVFUtil::dyn_cast<DIDerivedType>(n))
+                    {
+                        if (fm->getTag() == dwarf::DW_TAG_member && !fm->isStaticMember())
+                        {
                             firstMember = fm;
                             break;
                         }
                     }
                 }
 
-                if (firstMember != NULL) {
-                    // firstMember is a DW_TAG_member, we want the base type beneath it.
-=======
-            if (!fields.empty())
-            {
-                // fields[0] gives a type which is DW_TAG_member, we want the member's type (getBaseType).
-                // It can also give a Subprogram type if the class just had non-virtual functions.
-                // We can happily ignore that.
-                DIDerivedType *firstMember = SVFUtil::dyn_cast<DIDerivedType>(fields[0]);
                 if (firstMember != NULL)
                 {
->>>>>>> e71c8dbf
+                    // firstMember is a DW_TAG_member, we want the base type beneath it.
                     addEdge(compositeType, firstMember->getBaseType(), DCHEdge::FIRST_FIELD);
                 }
             }
